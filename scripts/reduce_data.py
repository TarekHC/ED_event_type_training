--- conflicted
+++ resolved
@@ -14,41 +14,26 @@
     args = parser.parse_args()
 
     dl2_file_path = (
-<<<<<<< HEAD
-        "/lustre/fs22/group/cta/users/maierg/analysis/AnalysisData/"
-        "prod5b-LaPalma-20deg-sq10-LL/EffectiveAreas/"
-        "EffectiveArea-50h-ID0-NIM2LST2MST2SST2SCMST2-g20201203-V3/BDT.50h-V3.g20201203/"
-    )
-    dl2_file_list = [
-        # Prod5 North beta configuration
-        "electron_onSource.N.D25-4LSTs09MSTs-MSTN_ID0.eff-0.root",
-        "proton_onSource.N.D25-4LSTs09MSTs-MSTN_ID0.eff-0.root",
-        "gamma_onSource.N.D25-4LSTs09MSTs-MSTN_ID0.eff-0.root",
-        "gamma_cone.N.D25-4LSTs09MSTs-MSTN_ID0.eff-0.root",
-    ]
-=======
         # Paranal
         # '/lustre/fs22/group/cta/users/maierg/analysis/AnalysisData/'
         # 'prod5-Paranal-20deg-sq10-LL-DL2plus/EffectiveAreas/'
         # 'EffectiveArea-50h-ID0-NIM2LST2MST2SST2SCMST2-g20210610-V3/BDT.50h-V3.g20210610/'
-
         # La Palma
-        '/lustre/fs22/group/cta/users/maierg/analysis/AnalysisData/'
-        'prod5b-LaPalma-20deg-sq10-LL-DL2plus/EffectiveAreas/'
-        'EffectiveArea-50h-ID0-NIM2LST2MST2SST2SCMST2-g20210610-V3/BDT.50h-V3.g20210610/'
+        "/lustre/fs22/group/cta/users/maierg/analysis/AnalysisData/"
+        "prod5b-LaPalma-20deg-sq10-LL-DL2plus/EffectiveAreas/"
+        "EffectiveArea-50h-ID0-NIM2LST2MST2SST2SCMST2-g20210610-V3/BDT.50h-V3.g20210610/"
     )
-    particles = ['gamma_onSource', 'gamma_cone', 'electron', 'proton']
+    particles = ["gamma_onSource", "gamma_cone", "electron", "proton"]
     bins_off_axis_angle = [1, 2, 3, 4, 5]
-    layout_desc = 'N.D25-4LSTs09MSTs-MSTN'  # LaPalma
+    layout_desc = "N.D25-4LSTs09MSTs-MSTN"  # LaPalma
     # layout_desc = 'S-LM6C5ax-4LSTs14MSTs40SSTs-MSTF'  # Paranal
 
     dl2_file_list = list()
     for particle in particles:
         for off_axis_bin in bins_off_axis_angle:
-            if off_axis_bin > 0 and particle == 'gamma_onSource':
+            if off_axis_bin > 0 and particle == "gamma_onSource":
                 continue
-            dl2_file_list.append(f'{particle}.{layout_desc}_ID0.eff-{off_axis_bin}.root')
->>>>>>> e1a302cb
+            dl2_file_list.append(f"{particle}.{layout_desc}_ID0.eff-{off_axis_bin}.root")
 
     for filename in dl2_file_list:
         dtf = event_types.extract_df_from_dl2("{}/{}".format(dl2_file_path, filename))
